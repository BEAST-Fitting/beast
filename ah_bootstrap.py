"""
This bootstrap module contains code for ensuring that the astropy_helpers
package will be importable by the time the setup.py script runs.  It also
includes some workarounds to ensure that a recent-enough version of setuptools
is being used for the installation.

This module should be the first thing imported in the setup.py of distributions
that make use of the utilities in astropy_helpers.  If the distribution ships
with its own copy of astropy_helpers, this module will first attempt to import
from the shipped copy.  However, it will also check PyPI to see if there are
any bug-fix releases on top of the current version that may be useful to get
past platform-specific bugs that have been fixed.  When running setup.py, use
the ``--offline`` command-line option to disable the auto-upgrade checks.

When this module is imported or otherwise executed it automatically calls a
main function that attempts to read the project's setup.cfg file, which it
checks for a configuration section called ``[ah_bootstrap]`` the presences of
that section, and options therein, determine the next step taken:  If it
contains an option called ``auto_use`` with a value of ``True``, it will
automatically call the main function of this module called
`use_astropy_helpers` (see that function's docstring for full details).
Otherwise no further action is taken and by default the system-installed version
of astropy-helpers will be used (however, ``ah_bootstrap.use_astropy_helpers``
may be called manually from within the setup.py script).

This behavior can also be controlled using the ``--auto-use`` and
``--no-auto-use`` command-line flags. For clarity, an alias for
``--no-auto-use`` is ``--use-system-astropy-helpers``, and we recommend using
the latter if needed.

Additional options in the ``[ah_boostrap]`` section of setup.cfg have the same
names as the arguments to `use_astropy_helpers`, and can be used to configure
the bootstrap script when ``auto_use = True``.

See https://github.com/astropy/astropy-helpers for more details, and for the
latest version of this module.
"""

import contextlib
import errno
import io
import locale
import os
import re
import subprocess as sp
import sys

from distutils import log
from distutils.debug import DEBUG

<<<<<<< HEAD
from configparser import ConfigParser, RawConfigParser
=======
>>>>>>> 1ca71fb6

import pkg_resources

from setuptools import Distribution
from setuptools.package_index import PackageIndex

# This is the minimum Python version required for astropy-helpers
__minimum_python_version__ = (3, 5)

# TODO: Maybe enable checking for a specific version of astropy_helpers?
DIST_NAME = 'astropy-helpers'
PACKAGE_NAME = 'astropy_helpers'
UPPER_VERSION_EXCLUSIVE = None

# Defaults for other options
DOWNLOAD_IF_NEEDED = True
INDEX_URL = 'https://pypi.python.org/simple'
USE_GIT = True
OFFLINE = False
AUTO_UPGRADE = True

<<<<<<< HEAD
# A list of all the configuration options and their required types
CFG_OPTIONS = [
    ('auto_use', bool), ('path', str), ('download_if_needed', bool),
    ('index_url', str), ('use_git', bool), ('offline', bool),
    ('auto_upgrade', bool)
]

# Start off by parsing the setup.cfg file

SETUP_CFG = ConfigParser()

if os.path.exists('setup.cfg'):

    try:
        SETUP_CFG.read('setup.cfg')
    except Exception as e:
        if DEBUG:
            raise

        log.error(
            "Error reading setup.cfg: {0!r}\n{1} will not be "
            "automatically bootstrapped and package installation may fail."
            "\n{2}".format(e, PACKAGE_NAME, _err_help_msg))
=======
import pkg_resources

from setuptools import Distribution
from setuptools.package_index import PackageIndex

# This is the minimum Python version required for astropy-helpers
__minimum_python_version__ = (2, 7)
>>>>>>> 1ca71fb6

# We used package_name in the package template for a while instead of name
if SETUP_CFG.has_option('metadata', 'name'):
    parent_package = SETUP_CFG.get('metadata', 'name')
elif SETUP_CFG.has_option('metadata', 'package_name'):
    parent_package = SETUP_CFG.get('metadata', 'package_name')
else:
    parent_package = None

if SETUP_CFG.has_option('options', 'python_requires'):

    python_requires = SETUP_CFG.get('options', 'python_requires')

    # The python_requires key has a syntax that can be parsed by SpecifierSet
    # in the packaging package. However, we don't want to have to depend on that
    # package, so instead we can use setuptools (which bundles packaging). We
    # have to add 'python' to parse it with Requirement.

    from pkg_resources import Requirement
    req = Requirement.parse('python' + python_requires)

    # We want the Python version as a string, which we can get from the platform module
    import platform
    # strip off trailing '+' incase this is a dev install of python
    python_version = platform.python_version().strip('+')
    # allow pre-releases to count as 'new enough'
    if not req.specifier.contains(python_version, True):
        if parent_package is None:
            message = "ERROR: Python {} is required by this package\n".format(req.specifier)
        else:
            message = "ERROR: Python {} is required by {}\n".format(req.specifier, parent_package)
        sys.stderr.write(message)
        sys.exit(1)

if sys.version_info < __minimum_python_version__:

    if parent_package is None:
        message = "ERROR: Python {} or later is required by astropy-helpers\n".format(
            __minimum_python_version__)
    else:
        message = "ERROR: Python {} or later is required by astropy-helpers for {}\n".format(
            __minimum_python_version__, parent_package)

    sys.stderr.write(message)
    sys.exit(1)

_str_types = (str, bytes)

# TODO: Maybe enable checking for a specific version of astropy_helpers?
DIST_NAME = 'astropy-helpers'
PACKAGE_NAME = 'astropy_helpers'

if PY3:
    UPPER_VERSION_EXCLUSIVE = None
else:
    UPPER_VERSION_EXCLUSIVE = '3'

# Defaults for other options
DOWNLOAD_IF_NEEDED = True
INDEX_URL = 'https://pypi.python.org/simple'
USE_GIT = True
OFFLINE = False
AUTO_UPGRADE = True

# A list of all the configuration options and their required types
CFG_OPTIONS = [
    ('auto_use', bool), ('path', str), ('download_if_needed', bool),
    ('index_url', str), ('use_git', bool), ('offline', bool),
    ('auto_upgrade', bool)
]

# Start off by parsing the setup.cfg file

SETUP_CFG = ConfigParser()

if os.path.exists('setup.cfg'):

    try:
        SETUP_CFG.read('setup.cfg')
    except Exception as e:
        if DEBUG:
            raise

        log.error(
            "Error reading setup.cfg: {0!r}\n{1} will not be "
            "automatically bootstrapped and package installation may fail."
            "\n{2}".format(e, PACKAGE_NAME, _err_help_msg))

# We used package_name in the package template for a while instead of name
if SETUP_CFG.has_option('metadata', 'name'):
    parent_package = SETUP_CFG.get('metadata', 'name')
elif SETUP_CFG.has_option('metadata', 'package_name'):
    parent_package = SETUP_CFG.get('metadata', 'package_name')
else:
    parent_package = None

if SETUP_CFG.has_option('options', 'python_requires'):

    python_requires = SETUP_CFG.get('options', 'python_requires')

    # The python_requires key has a syntax that can be parsed by SpecifierSet
    # in the packaging package. However, we don't want to have to depend on that
    # package, so instead we can use setuptools (which bundles packaging). We
    # have to add 'python' to parse it with Requirement.

    from pkg_resources import Requirement
    req = Requirement.parse('python' + python_requires)

    # We want the Python version as a string, which we can get from the platform module
    import platform
    # strip off trailing '+' incase this is a dev install of python
    python_version = platform.python_version().strip('+')
    # allow pre-releases to count as 'new enough'
    if not req.specifier.contains(python_version, True):
        if parent_package is None:
            print("ERROR: Python {} is required by this package".format(req.specifier))
        else:
            print("ERROR: Python {} is required by {}".format(req.specifier, parent_package))
        sys.exit(1)

if sys.version_info < __minimum_python_version__:

    if parent_package is None:
        print("ERROR: Python {} or later is required by astropy-helpers".format(
            __minimum_python_version__))
    else:
        print("ERROR: Python {} or later is required by astropy-helpers for {}".format(
            __minimum_python_version__, parent_package))

    sys.exit(1)


# What follows are several import statements meant to deal with install-time
# issues with either missing or misbehaving pacakges (including making sure
# setuptools itself is installed):

# Check that setuptools 30.3 or later is present
from distutils.version import LooseVersion

try:
    import setuptools
    assert LooseVersion(setuptools.__version__) >= LooseVersion('30.3')
except (ImportError, AssertionError):
    sys.stderr.write("ERROR: setuptools 30.3 or later is required by astropy-helpers\n")
    sys.exit(1)

# typing as a dependency for 1.6.1+ Sphinx causes issues when imported after
# initializing submodule with ah_boostrap.py
# See discussion and references in
# https://github.com/astropy/astropy-helpers/issues/302

try:
    import typing   # noqa
except ImportError:
    pass


# Note: The following import is required as a workaround to
# https://github.com/astropy/astropy-helpers/issues/89; if we don't import this
# module now, it will get cleaned up after `run_setup` is called, but that will
# later cause the TemporaryDirectory class defined in it to stop working when
# used later on by setuptools
try:
    import setuptools.py31compat   # noqa
except ImportError:
    pass


# matplotlib can cause problems if it is imported from within a call of
# run_setup(), because in some circumstances it will try to write to the user's
# home directory, resulting in a SandboxViolation.  See
# https://github.com/matplotlib/matplotlib/pull/4165
# Making sure matplotlib, if it is available, is imported early in the setup
# process can mitigate this (note importing matplotlib.pyplot has the same
# issue)
try:
    import matplotlib
    matplotlib.use('Agg')
    import matplotlib.pyplot
except:
    # Ignore if this fails for *any* reason*
    pass


# End compatibility imports...


class _Bootstrapper(object):
    """
    Bootstrapper implementation.  See ``use_astropy_helpers`` for parameter
    documentation.
    """

    def __init__(self, path=None, index_url=None, use_git=None, offline=None,
                 download_if_needed=None, auto_upgrade=None):

        if path is None:
            path = PACKAGE_NAME

        if not (isinstance(path, _str_types) or path is False):
            raise TypeError('path must be a string or False')

        if not isinstance(path, str):
            fs_encoding = sys.getfilesystemencoding()
            path = path.decode(fs_encoding)  # path to unicode

        self.path = path

        # Set other option attributes, using defaults where necessary
        self.index_url = index_url if index_url is not None else INDEX_URL
        self.offline = offline if offline is not None else OFFLINE

        # If offline=True, override download and auto-upgrade
        if self.offline:
            download_if_needed = False
            auto_upgrade = False

        self.download = (download_if_needed
                         if download_if_needed is not None
                         else DOWNLOAD_IF_NEEDED)
        self.auto_upgrade = (auto_upgrade
                             if auto_upgrade is not None else AUTO_UPGRADE)

        # If this is a release then the .git directory will not exist so we
        # should not use git.
        git_dir_exists = os.path.exists(os.path.join(os.path.dirname(__file__), '.git'))
        if use_git is None and not git_dir_exists:
            use_git = False

        self.use_git = use_git if use_git is not None else USE_GIT
        # Declared as False by default--later we check if astropy-helpers can be
        # upgraded from PyPI, but only if not using a source distribution (as in
        # the case of import from a git submodule)
        self.is_submodule = False

    @classmethod
    def main(cls, argv=None):
        if argv is None:
            argv = sys.argv

        config = cls.parse_config()
        config.update(cls.parse_command_line(argv))

        auto_use = config.pop('auto_use', False)
        bootstrapper = cls(**config)

        if auto_use:
            # Run the bootstrapper, otherwise the setup.py is using the old
            # use_astropy_helpers() interface, in which case it will run the
            # bootstrapper manually after reconfiguring it.
            bootstrapper.run()

        return bootstrapper

    @classmethod
    def parse_config(cls):

        if not SETUP_CFG.has_section('ah_bootstrap'):
            return {}

        config = {}

        for option, type_ in CFG_OPTIONS:
            if not SETUP_CFG.has_option('ah_bootstrap', option):
                continue

            if type_ is bool:
                value = SETUP_CFG.getboolean('ah_bootstrap', option)
            else:
                value = SETUP_CFG.get('ah_bootstrap', option)

            config[option] = value

        return config

    @classmethod
    def parse_command_line(cls, argv=None):
        if argv is None:
            argv = sys.argv

        config = {}

        # For now we just pop recognized ah_bootstrap options out of the
        # arg list.  This is imperfect; in the unlikely case that a setup.py
        # custom command or even custom Distribution class defines an argument
        # of the same name then we will break that.  However there's a catch22
        # here that we can't just do full argument parsing right here, because
        # we don't yet know *how* to parse all possible command-line arguments.
        if '--no-git' in argv:
            config['use_git'] = False
            argv.remove('--no-git')

        if '--offline' in argv:
            config['offline'] = True
            argv.remove('--offline')

        if '--auto-use' in argv:
            config['auto_use'] = True
            argv.remove('--auto-use')

        if '--no-auto-use' in argv:
            config['auto_use'] = False
            argv.remove('--no-auto-use')

        if '--use-system-astropy-helpers' in argv:
            config['auto_use'] = False
            argv.remove('--use-system-astropy-helpers')

        return config

    def run(self):
        strategies = ['local_directory', 'local_file', 'index']
        dist = None

        # First, remove any previously imported versions of astropy_helpers;
        # this is necessary for nested installs where one package's installer
        # is installing another package via setuptools.sandbox.run_setup, as in
        # the case of setup_requires
        for key in list(sys.modules):
            try:
                if key == PACKAGE_NAME or key.startswith(PACKAGE_NAME + '.'):
                    del sys.modules[key]
            except AttributeError:
                # Sometimes mysterious non-string things can turn up in
                # sys.modules
                continue

        # Check to see if the path is a submodule
        self.is_submodule = self._check_submodule()

        for strategy in strategies:
            method = getattr(self, 'get_{0}_dist'.format(strategy))
            dist = method()
            if dist is not None:
                break
        else:
            raise _AHBootstrapSystemExit(
                "No source found for the {0!r} package; {0} must be "
                "available and importable as a prerequisite to building "
                "or installing this package.".format(PACKAGE_NAME))

        # This is a bit hacky, but if astropy_helpers was loaded from a
        # directory/submodule its Distribution object gets a "precedence" of
        # "DEVELOP_DIST".  However, in other cases it gets a precedence of
        # "EGG_DIST".  However, when activing the distribution it will only be
        # placed early on sys.path if it is treated as an EGG_DIST, so always
        # do that
        dist = dist.clone(precedence=pkg_resources.EGG_DIST)

        # Otherwise we found a version of astropy-helpers, so we're done
        # Just active the found distribution on sys.path--if we did a
        # download this usually happens automatically but it doesn't hurt to
        # do it again
        # Note: Adding the dist to the global working set also activates it
        # (makes it importable on sys.path) by default.

        try:
            pkg_resources.working_set.add(dist, replace=True)
        except TypeError:
            # Some (much) older versions of setuptools do not have the
            # replace=True option here.  These versions are old enough that all
            # bets may be off anyways, but it's easy enough to work around just
            # in case...
            if dist.key in pkg_resources.working_set.by_key:
                del pkg_resources.working_set.by_key[dist.key]
            pkg_resources.working_set.add(dist)

    @property
    def config(self):
        """
        A `dict` containing the options this `_Bootstrapper` was configured
        with.
        """

        return dict((optname, getattr(self, optname))
                    for optname, _ in CFG_OPTIONS if hasattr(self, optname))

    def get_local_directory_dist(self):
        """
        Handle importing a vendored package from a subdirectory of the source
        distribution.
        """

        if not os.path.isdir(self.path):
            return

        log.info('Attempting to import astropy_helpers from {0} {1!r}'.format(
                 'submodule' if self.is_submodule else 'directory',
                 self.path))

        dist = self._directory_import()

        if dist is None:
            log.warn(
                'The requested path {0!r} for importing {1} does not '
                'exist, or does not contain a copy of the {1} '
                'package.'.format(self.path, PACKAGE_NAME))
        elif self.auto_upgrade and not self.is_submodule:
            # A version of astropy-helpers was found on the available path, but
            # check to see if a bugfix release is available on PyPI
            upgrade = self._do_upgrade(dist)
            if upgrade is not None:
                dist = upgrade

        return dist

    def get_local_file_dist(self):
        """
        Handle importing from a source archive; this also uses setup_requires
        but points easy_install directly to the source archive.
        """

        if not os.path.isfile(self.path):
            return

        log.info('Attempting to unpack and import astropy_helpers from '
                 '{0!r}'.format(self.path))

        try:
            dist = self._do_download(find_links=[self.path])
        except Exception as e:
            if DEBUG:
                raise

            log.warn(
                'Failed to import {0} from the specified archive {1!r}: '
                '{2}'.format(PACKAGE_NAME, self.path, str(e)))
            dist = None

        if dist is not None and self.auto_upgrade:
            # A version of astropy-helpers was found on the available path, but
            # check to see if a bugfix release is available on PyPI
            upgrade = self._do_upgrade(dist)
            if upgrade is not None:
                dist = upgrade

        return dist

    def get_index_dist(self):
        if not self.download:
            log.warn('Downloading {0!r} disabled.'.format(DIST_NAME))
            return None

        log.warn(
            "Downloading {0!r}; run setup.py with the --offline option to "
            "force offline installation.".format(DIST_NAME))

        try:
            dist = self._do_download()
        except Exception as e:
            if DEBUG:
                raise
            log.warn(
                'Failed to download and/or install {0!r} from {1!r}:\n'
                '{2}'.format(DIST_NAME, self.index_url, str(e)))
            dist = None

        # No need to run auto-upgrade here since we've already presumably
        # gotten the most up-to-date version from the package index
        return dist

    def _directory_import(self):
        """
        Import astropy_helpers from the given path, which will be added to
        sys.path.

        Must return True if the import succeeded, and False otherwise.
        """

        # Return True on success, False on failure but download is allowed, and
        # otherwise raise SystemExit
        path = os.path.abspath(self.path)

        # Use an empty WorkingSet rather than the man
        # pkg_resources.working_set, since on older versions of setuptools this
        # will invoke a VersionConflict when trying to install an upgrade
        ws = pkg_resources.WorkingSet([])
        ws.add_entry(path)
        dist = ws.by_key.get(DIST_NAME)

        if dist is None:
            # We didn't find an egg-info/dist-info in the given path, but if a
            # setup.py exists we can generate it
            setup_py = os.path.join(path, 'setup.py')
            if os.path.isfile(setup_py):
                # We use subprocess instead of run_setup from setuptools to
                # avoid segmentation faults - see the following for more details:
                # https://github.com/cython/cython/issues/2104
                sp.check_output([sys.executable, 'setup.py', 'egg_info'], cwd=path)

                for dist in pkg_resources.find_distributions(path, True):
                    # There should be only one...
                    return dist

        return dist

    def _do_download(self, version='', find_links=None):
        if find_links:
            allow_hosts = ''
            index_url = None
        else:
            allow_hosts = None
            index_url = self.index_url

        # Annoyingly, setuptools will not handle other arguments to
        # Distribution (such as options) before handling setup_requires, so it
        # is not straightforward to programmatically augment the arguments which
        # are passed to easy_install
        class _Distribution(Distribution):
            def get_option_dict(self, command_name):
                opts = Distribution.get_option_dict(self, command_name)
                if command_name == 'easy_install':
                    if find_links is not None:
                        opts['find_links'] = ('setup script', find_links)
                    if index_url is not None:
                        opts['index_url'] = ('setup script', index_url)
                    if allow_hosts is not None:
                        opts['allow_hosts'] = ('setup script', allow_hosts)
                return opts

        if version:
            req = '{0}=={1}'.format(DIST_NAME, version)
        else:
            if UPPER_VERSION_EXCLUSIVE is None:
                req = DIST_NAME
            else:
                req = '{0}<{1}'.format(DIST_NAME, UPPER_VERSION_EXCLUSIVE)

        attrs = {'setup_requires': [req]}

        # NOTE: we need to parse the config file (e.g. setup.cfg) to make sure
        # it honours the options set in the [easy_install] section, and we need
        # to explicitly fetch the requirement eggs as setup_requires does not
        # get honored in recent versions of setuptools:
        # https://github.com/pypa/setuptools/issues/1273

        try:

            context = _verbose if DEBUG else _silence
            with context():
                dist = _Distribution(attrs=attrs)
                try:
                    dist.parse_config_files(ignore_option_errors=True)
                    dist.fetch_build_eggs(req)
                except TypeError:
                    # On older versions of setuptools, ignore_option_errors
                    # doesn't exist, and the above two lines are not needed
                    # so we can just continue
                    pass

            # If the setup_requires succeeded it will have added the new dist to
            # the main working_set
            return pkg_resources.working_set.by_key.get(DIST_NAME)
        except Exception as e:
            if DEBUG:
                raise

            msg = 'Error retrieving {0} from {1}:\n{2}'
            if find_links:
                source = find_links[0]
            elif index_url != INDEX_URL:
                source = index_url
            else:
                source = 'PyPI'

            raise Exception(msg.format(DIST_NAME, source, repr(e)))

    def _do_upgrade(self, dist):
        # Build up a requirement for a higher bugfix release but a lower minor
        # release (so API compatibility is guaranteed)
        next_version = _next_version(dist.parsed_version)

        req = pkg_resources.Requirement.parse(
            '{0}>{1},<{2}'.format(DIST_NAME, dist.version, next_version))

        package_index = PackageIndex(index_url=self.index_url)

        upgrade = package_index.obtain(req)

        if upgrade is not None:
            return self._do_download(version=upgrade.version)

    def _check_submodule(self):
        """
        Check if the given path is a git submodule.

        See the docstrings for ``_check_submodule_using_git`` and
        ``_check_submodule_no_git`` for further details.
        """

        if (self.path is None or
                (os.path.exists(self.path) and not os.path.isdir(self.path))):
            return False

        if self.use_git:
            return self._check_submodule_using_git()
        else:
            return self._check_submodule_no_git()

    def _check_submodule_using_git(self):
        """
        Check if the given path is a git submodule.  If so, attempt to initialize
        and/or update the submodule if needed.

        This function makes calls to the ``git`` command in subprocesses.  The
        ``_check_submodule_no_git`` option uses pure Python to check if the given
        path looks like a git submodule, but it cannot perform updates.
        """

        cmd = ['git', 'submodule', 'status', '--', self.path]

        try:
            log.info('Running `{0}`; use the --no-git option to disable git '
                     'commands'.format(' '.join(cmd)))
            returncode, stdout, stderr = run_cmd(cmd)
        except _CommandNotFound:
            # The git command simply wasn't found; this is most likely the
            # case on user systems that don't have git and are simply
            # trying to install the package from PyPI or a source
            # distribution.  Silently ignore this case and simply don't try
            # to use submodules
            return False

        stderr = stderr.strip()

        if returncode != 0 and stderr:
            # Unfortunately the return code alone cannot be relied on, as
            # earlier versions of git returned 0 even if the requested submodule
            # does not exist

            # This is a warning that occurs in perl (from running git submodule)
            # which only occurs with a malformatted locale setting which can
            # happen sometimes on OSX.  See again
            # https://github.com/astropy/astropy/issues/2749
            perl_warning = ('perl: warning: Falling back to the standard locale '
                            '("C").')
            if not stderr.strip().endswith(perl_warning):
                # Some other unknown error condition occurred
                log.warn('git submodule command failed '
                         'unexpectedly:\n{0}'.format(stderr))
                return False

        # Output of `git submodule status` is as follows:
        #
        # 1: Status indicator: '-' for submodule is uninitialized, '+' if
        # submodule is initialized but is not at the commit currently indicated
        # in .gitmodules (and thus needs to be updated), or 'U' if the
        # submodule is in an unstable state (i.e. has merge conflicts)
        #
        # 2. SHA-1 hash of the current commit of the submodule (we don't really
        # need this information but it's useful for checking that the output is
        # correct)
        #
        # 3. The output of `git describe` for the submodule's current commit
        # hash (this includes for example what branches the commit is on) but
        # only if the submodule is initialized.  We ignore this information for
        # now
        _git_submodule_status_re = re.compile(
            r'^(?P<status>[+-U ])(?P<commit>[0-9a-f]{40}) '
            r'(?P<submodule>\S+)( .*)?$')

        # The stdout should only contain one line--the status of the
        # requested submodule
        m = _git_submodule_status_re.match(stdout)
        if m:
            # Yes, the path *is* a git submodule
            self._update_submodule(m.group('submodule'), m.group('status'))
            return True
        else:
            log.warn(
                'Unexpected output from `git submodule status`:\n{0}\n'
                'Will attempt import from {1!r} regardless.'.format(
                    stdout, self.path))
            return False

    def _check_submodule_no_git(self):
        """
        Like ``_check_submodule_using_git``, but simply parses the .gitmodules file
        to determine if the supplied path is a git submodule, and does not exec any
        subprocesses.

        This can only determine if a path is a submodule--it does not perform
        updates, etc.  This function may need to be updated if the format of the
        .gitmodules file is changed between git versions.
        """

        gitmodules_path = os.path.abspath('.gitmodules')

        if not os.path.isfile(gitmodules_path):
            return False

        # This is a minimal reader for gitconfig-style files.  It handles a few of
        # the quirks that make gitconfig files incompatible with ConfigParser-style
        # files, but does not support the full gitconfig syntax (just enough
        # needed to read a .gitmodules file).
        gitmodules_fileobj = io.StringIO()

        # Must use io.open for cross-Python-compatible behavior wrt unicode
        with io.open(gitmodules_path) as f:
            for line in f:
                # gitconfig files are more flexible with leading whitespace; just
                # go ahead and remove it
                line = line.lstrip()

                # comments can start with either # or ;
                if line and line[0] in (':', ';'):
                    continue

                gitmodules_fileobj.write(line)

        gitmodules_fileobj.seek(0)

        cfg = RawConfigParser()

        try:
            cfg.readfp(gitmodules_fileobj)
        except Exception as exc:
            log.warn('Malformatted .gitmodules file: {0}\n'
                     '{1} cannot be assumed to be a git submodule.'.format(
                         exc, self.path))
            return False

        for section in cfg.sections():
            if not cfg.has_option(section, 'path'):
                continue

            submodule_path = cfg.get(section, 'path').rstrip(os.sep)

            if submodule_path == self.path.rstrip(os.sep):
                return True

        return False

    def _update_submodule(self, submodule, status):
        if status == ' ':
            # The submodule is up to date; no action necessary
            return
        elif status == '-':
            if self.offline:
                raise _AHBootstrapSystemExit(
                    "Cannot initialize the {0} submodule in --offline mode; "
                    "this requires being able to clone the submodule from an "
                    "online repository.".format(submodule))
            cmd = ['update', '--init']
            action = 'Initializing'
        elif status == '+':
            cmd = ['update']
            action = 'Updating'
            if self.offline:
                cmd.append('--no-fetch')
        elif status == 'U':
            raise _AHBootstrapSystemExit(
                'Error: Submodule {0} contains unresolved merge conflicts.  '
                'Please complete or abandon any changes in the submodule so that '
                'it is in a usable state, then try again.'.format(submodule))
        else:
            log.warn('Unknown status {0!r} for git submodule {1!r}.  Will '
                     'attempt to use the submodule as-is, but try to ensure '
                     'that the submodule is in a clean state and contains no '
                     'conflicts or errors.\n{2}'.format(status, submodule,
                                                        _err_help_msg))
            return

        err_msg = None
        cmd = ['git', 'submodule'] + cmd + ['--', submodule]
        log.warn('{0} {1} submodule with: `{2}`'.format(
            action, submodule, ' '.join(cmd)))

        try:
            log.info('Running `{0}`; use the --no-git option to disable git '
                     'commands'.format(' '.join(cmd)))
            returncode, stdout, stderr = run_cmd(cmd)
        except OSError as e:
            err_msg = str(e)
        else:
            if returncode != 0:
                err_msg = stderr

        if err_msg is not None:
            log.warn('An unexpected error occurred updating the git submodule '
                     '{0!r}:\n{1}\n{2}'.format(submodule, err_msg,
                                               _err_help_msg))

class _CommandNotFound(OSError):
    """
    An exception raised when a command run with run_cmd is not found on the
    system.
    """


def run_cmd(cmd):
    """
    Run a command in a subprocess, given as a list of command-line
    arguments.

    Returns a ``(returncode, stdout, stderr)`` tuple.
    """

    try:
        p = sp.Popen(cmd, stdout=sp.PIPE, stderr=sp.PIPE)
        # XXX: May block if either stdout or stderr fill their buffers;
        # however for the commands this is currently used for that is
        # unlikely (they should have very brief output)
        stdout, stderr = p.communicate()
    except OSError as e:
        if DEBUG:
            raise

        if e.errno == errno.ENOENT:
            msg = 'Command not found: `{0}`'.format(' '.join(cmd))
            raise _CommandNotFound(msg, cmd)
        else:
            raise _AHBootstrapSystemExit(
                'An unexpected error occurred when running the '
                '`{0}` command:\n{1}'.format(' '.join(cmd), str(e)))


    # Can fail of the default locale is not configured properly.  See
    # https://github.com/astropy/astropy/issues/2749.  For the purposes under
    # consideration 'latin1' is an acceptable fallback.
    try:
        stdio_encoding = locale.getdefaultlocale()[1] or 'latin1'
    except ValueError:
        # Due to an OSX oddity locale.getdefaultlocale() can also crash
        # depending on the user's locale/language settings.  See:
        # http://bugs.python.org/issue18378
        stdio_encoding = 'latin1'

    # Unlikely to fail at this point but even then let's be flexible
    if not isinstance(stdout, str):
        stdout = stdout.decode(stdio_encoding, 'replace')
    if not isinstance(stderr, str):
        stderr = stderr.decode(stdio_encoding, 'replace')

    return (p.returncode, stdout, stderr)


def _next_version(version):
    """
    Given a parsed version from pkg_resources.parse_version, returns a new
    version string with the next minor version.

    Examples
    ========
    >>> _next_version(pkg_resources.parse_version('1.2.3'))
    '1.3.0'
    """

    if hasattr(version, 'base_version'):
        # New version parsing from setuptools >= 8.0
        if version.base_version:
            parts = version.base_version.split('.')
        else:
            parts = []
    else:
        parts = []
        for part in version:
            if part.startswith('*'):
                break
            parts.append(part)

    parts = [int(p) for p in parts]

    if len(parts) < 3:
        parts += [0] * (3 - len(parts))

    major, minor, micro = parts[:3]

    return '{0}.{1}.{2}'.format(major, minor + 1, 0)


class _DummyFile(object):
    """A noop writeable object."""

    errors = ''  # Required for Python 3.x
    encoding = 'utf-8'

    def write(self, s):
        pass

    def flush(self):
        pass


@contextlib.contextmanager
def _verbose():
    yield

@contextlib.contextmanager
def _silence():
    """A context manager that silences sys.stdout and sys.stderr."""

    old_stdout = sys.stdout
    old_stderr = sys.stderr
    sys.stdout = _DummyFile()
    sys.stderr = _DummyFile()
    exception_occurred = False
    try:
        yield
    except:
        exception_occurred = True
        # Go ahead and clean up so that exception handling can work normally
        sys.stdout = old_stdout
        sys.stderr = old_stderr
        raise

    if not exception_occurred:
        sys.stdout = old_stdout
        sys.stderr = old_stderr


_err_help_msg = """
If the problem persists consider installing astropy_helpers manually using pip
(`pip install astropy_helpers`) or by manually downloading the source archive,
extracting it, and installing by running `python setup.py install` from the
root of the extracted source code.
"""


class _AHBootstrapSystemExit(SystemExit):
    def __init__(self, *args):
        if not args:
            msg = 'An unknown problem occurred bootstrapping astropy_helpers.'
        else:
            msg = args[0]

        msg += '\n' + _err_help_msg

        super(_AHBootstrapSystemExit, self).__init__(msg, *args[1:])


BOOTSTRAPPER = _Bootstrapper.main()


def use_astropy_helpers(**kwargs):
    """
    Ensure that the `astropy_helpers` module is available and is importable.
    This supports automatic submodule initialization if astropy_helpers is
    included in a project as a git submodule, or will download it from PyPI if
    necessary.

    Parameters
    ----------

    path : str or None, optional
        A filesystem path relative to the root of the project's source code
        that should be added to `sys.path` so that `astropy_helpers` can be
        imported from that path.

        If the path is a git submodule it will automatically be initialized
        and/or updated.

        The path may also be to a ``.tar.gz`` archive of the astropy_helpers
        source distribution.  In this case the archive is automatically
        unpacked and made temporarily available on `sys.path` as a ``.egg``
        archive.

        If `None` skip straight to downloading.

    download_if_needed : bool, optional
        If the provided filesystem path is not found an attempt will be made to
        download astropy_helpers from PyPI.  It will then be made temporarily
        available on `sys.path` as a ``.egg`` archive (using the
        ``setup_requires`` feature of setuptools.  If the ``--offline`` option
        is given at the command line the value of this argument is overridden
        to `False`.

    index_url : str, optional
        If provided, use a different URL for the Python package index than the
        main PyPI server.

    use_git : bool, optional
        If `False` no git commands will be used--this effectively disables
        support for git submodules. If the ``--no-git`` option is given at the
        command line the value of this argument is overridden to `False`.

    auto_upgrade : bool, optional
        By default, when installing a package from a non-development source
        distribution ah_boostrap will try to automatically check for patch
        releases to astropy-helpers on PyPI and use the patched version over
        any bundled versions.  Setting this to `False` will disable that
        functionality. If the ``--offline`` option is given at the command line
        the value of this argument is overridden to `False`.

    offline : bool, optional
        If `False` disable all actions that require an internet connection,
        including downloading packages from the package index and fetching
        updates to any git submodule.  Defaults to `True`.
    """

    global BOOTSTRAPPER

    config = BOOTSTRAPPER.config
    config.update(**kwargs)

    # Create a new bootstrapper with the updated configuration and run it
    BOOTSTRAPPER = _Bootstrapper(**config)
    BOOTSTRAPPER.run()<|MERGE_RESOLUTION|>--- conflicted
+++ resolved
@@ -48,10 +48,7 @@
 from distutils import log
 from distutils.debug import DEBUG
 
-<<<<<<< HEAD
 from configparser import ConfigParser, RawConfigParser
-=======
->>>>>>> 1ca71fb6
 
 import pkg_resources
 
@@ -73,7 +70,6 @@
 OFFLINE = False
 AUTO_UPGRADE = True
 
-<<<<<<< HEAD
 # A list of all the configuration options and their required types
 CFG_OPTIONS = [
     ('auto_use', bool), ('path', str), ('download_if_needed', bool),
@@ -97,15 +93,6 @@
             "Error reading setup.cfg: {0!r}\n{1} will not be "
             "automatically bootstrapped and package installation may fail."
             "\n{2}".format(e, PACKAGE_NAME, _err_help_msg))
-=======
-import pkg_resources
-
-from setuptools import Distribution
-from setuptools.package_index import PackageIndex
-
-# This is the minimum Python version required for astropy-helpers
-__minimum_python_version__ = (2, 7)
->>>>>>> 1ca71fb6
 
 # We used package_name in the package template for a while instead of name
 if SETUP_CFG.has_option('metadata', 'name'):
