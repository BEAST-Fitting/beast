"""
Extinction Curves
"""
import numpy as np
from scipy import interpolate, interp

from astropy import units

import dust_extinction.parameter_averages as dustext_par
import dust_extinction.averages as dustext_avg
from dust_extinction.helpers import _test_valid_x_range

<<<<<<< HEAD
from beast.observationmodel import phot
from beast.config import __ROOT__
=======
from ...config import __ROOT__
>>>>>>> 60e45748

__all__ = [
    "ExtinctionLaw",
    "Cardelli89",
    "Fitzpatrick99",
    "Gordon03_SMCBar",
    "Gordon16_RvFALaw",
    "Generalized_RvFALaw",
    "Generalized_DustExt",
]

libdir = __ROOT__


class ExtinctionLaw(object):
    """
    Extinction Law Template Class

    Parameters
    ----------

    Attributes
    ----------
    name : string
       Name identifying the extinction law
    """

    def __init__(self):
        self.name = "None"

    def function(self, lamb, *arg, **kwargs):
        """
        function to provide extinction curve given wavelength(s)
        """
        raise NotImplementedError

    def __call__(self, *args, **kwargs):
        return self.function(*args, **kwargs)

    def isvalid(self, *args, **kwargs):
        """
        Check if the current arguments are in the validity domain of the law
        Must be redefined if any restriction applies to the law
        """
        return True


class Cardelli89(ExtinctionLaw):
    """
    Cardelli89 Milky Way R(V) dependent Extinction Law

    From Cardelli, Clayton, and Mathis (1989, ApJ, 345, 245).

    Fitzpatrick99 should be used instead except for historical purposes
    as this newer law is based on 10x more observations and a better
    treatment of the optical/NIR photometry based portion of the curves.
    """

    def __init__(self):
        super().__init__()
        self.name = "Cardelli89"
        self.x_range = [0.3, 10.0]  # inverse microns

    def function(self, lamb, Av=1.0, Rv=3.1, Alambda=True, **kwargs):
        """
        Cardelli89 extinction Law

        Parameters
        ----------
        lamb: float or ndarray(dtype=float)
            wavelength [in Angstroms] at which to evaluate the law.

        Av: float
            desired A(V) (default: 1.0)

        Rv: float
            desired R(V) (default: 3.1)

        Alambda: bool
            if set returns +2.5*1./log(10.)*tau, tau otherwise

        Returns
        -------
        r: float or ndarray(dtype=float)
            attenuation as a function of wavelength
            depending on Alambda option +2.5*1./log(10.)*tau,  or tau
        """
        # ensure the units are in angstrom
        _lamb = units.Quantity(lamb, units.angstrom).value

        if isinstance(_lamb, float) or isinstance(_lamb, np.float_):
            _lamb = np.asarray([lamb])
        else:
            _lamb = lamb[:]

        # convert to wavenumbers
        x = 1.0e4 / _lamb

        # check that the wavenumbers are within the defined range
        _test_valid_x_range(x, self.x_range, self.name)

        # init variables
        a = np.zeros(np.size(x))
        b = np.zeros(np.size(x))
        # Infrared (Eq 2a,2b)
        ind = np.where((x >= 0.3) & (x < 1.1))
        a[ind] = 0.574 * x[ind] ** 1.61
        b[ind] = -0.527 * x[ind] ** 1.61
        # Optical & Near IR
        # Eq 3a, 3b
        ind = np.where((x >= 1.1) & (x < 3.3))
        y = x[ind] - 1.82
        a[ind] = (
            1.0
            + 0.17699 * y
            - 0.50447 * y ** 2
            - 0.02427 * y ** 3
            + 0.72085 * y ** 4
            + 0.01979 * y ** 5
            - 0.77530 * y ** 6
            + 0.32999 * y ** 7
        )
        b[ind] = (
            1.41338 * y
            + 2.28305 * y ** 2
            + 1.07233 * y ** 3
            - 5.38434 * y ** 4
            - 0.62251 * y ** 5
            + 5.30260 * y ** 6
            - 2.09002 * y ** 7
        )
        # UV
        # Eq 4a, 4b
        ind = np.where((x >= 3.3) & (x <= 8.0))
        a[ind] = 1.752 - 0.316 * x[ind] - 0.104 / ((x[ind] - 4.67) ** 2 + 0.341)
        b[ind] = -3.090 + 1.825 * x[ind] + 1.206 / ((x[ind] - 4.62) ** 2 + 0.263)

        ind = np.where((x >= 5.9) & (x <= 8.0))
        y = x[ind] - 5.9
        Fa = -0.04473 * y ** 2 - 0.009779 * y ** 3
        Fb = 0.21300 * y ** 2 + 0.120700 * y ** 3
        a[ind] = a[ind] + Fa
        b[ind] = b[ind] + Fb
        # Far UV
        # Eq 5a, 5b
        ind = np.where((x > 8.0) & (x <= 10.0))
        # Fa = Fb = 0
        y = x[ind] - 8.0
        a[ind] = -1.073 - 0.628 * y + 0.137 * y ** 2 - 0.070 * y ** 3
        b[ind] = 13.670 + 4.257 * y - 0.420 * y ** 2 + 0.374 * y ** 3

        # Case of -values x out of range [0.289,10.0]
        ind = np.where((x > 10.0) | (x < 0.3))
        a[ind] = 0.0
        b[ind] = 0.0

        # Return Extinction vector
        # Eq 1
        if Alambda:
            return (a + b / Rv) * Av
        else:
            # return( 1./(2.5 * 1. / np.log(10.)) * ( a + b / Rv ) * Av)
            return 0.4 * np.log(10.0) * (a + b / Rv) * Av


class Fitzpatrick99(ExtinctionLaw):
    """
    Fitzpatrick99 Milky Way R(V) dependent Extinction Law

    From Fitzpatrick (1999, PASP, 111, 63).

    R(V) dependent extinction curve that explicitly deals with optical/NIR
    extinction being measured from broad/medium band photometry.
    Code based on fm_unred.pro from the IDL astronomy library

    Extended to below 912 A using Draine et al. dust grain models.
    """

    def __init__(self):
        super().__init__()
        self.name = "Fitzpatrick99"
        self.x_range = [0.3, 10.0]

    def function(self, lamb, Av=1, Rv=3.1, Alambda=True, draine_extend=False, **kwargs):
        """
        Fitzpatrick99 extinction Law

        Parameters
        ----------
        lamb: float or ndarray(dtype=float)
            wavelength [in Angstroms] at which to evaluate the law.

        Av: float
            desired A(V) (default 1.0)

        Rv: float
            desired R(V) (default 3.1)

        Alambda: bool
            if set returns +2.5*1./log(10.)*tau, tau otherwise

        draine_extend: bool
            if set extends the extinction curve to below 912 A

        Returns
        -------
        r: float or ndarray(dtype=float)
            attenuation as a function of wavelength
            depending on Alambda option +2.5*1./log(10.)*tau,  or tau
        """
        # ensure the units are in angstrom
        _lamb = units.Quantity(lamb, units.angstrom).value

        if isinstance(_lamb, float) or isinstance(_lamb, np.float_):
            _lamb = np.asarray([lamb])
        else:
            _lamb = lamb[:]

        # convert to wavenumbers
        x = 1.0e4 / _lamb

        # check that the wavenumbers are within the defined range
        _test_valid_x_range(x, self.x_range, self.name)

        # initialize values
        c2 = -0.824 + 4.717 / Rv
        c1 = 2.030 - 3.007 * c2
        c3 = 3.23
        c4 = 0.41
        x0 = 4.596
        gamma = 0.99

        k = np.zeros(np.size(x))

        # compute the UV portion of A(lambda)/E(B-V)
        xcutuv = 10000.0 / 2700.0
        xspluv = 10000.0 / np.array([2700.0, 2600.0])
        ind = np.where(x >= xcutuv)

        if np.size(ind) > 0:
            k[ind] = (
                c1
                + (c2 * x[ind])
                + c3
                * ((x[ind]) ** 2)
                / (((x[ind]) ** 2 - (x0 ** 2)) ** 2 + (gamma ** 2) * ((x[ind]) ** 2))
            )
            yspluv = (
                c1
                + (c2 * xspluv)
                + c3
                * ((xspluv) ** 2)
                / (((xspluv) ** 2 - (x0 ** 2)) ** 2 + (gamma ** 2) * ((xspluv) ** 2))
            )

            # FUV portion
            if not draine_extend:
                fuvind = np.where(x >= 5.9)
                k[fuvind] += c4 * (
                    0.5392 * ((x[fuvind] - 5.9) ** 2)
                    + 0.05644 * ((x[fuvind] - 5.9) ** 3)
                )

            k[ind] += Rv
            yspluv += Rv

        # Optical/NIR portion

        ind = np.where(x < xcutuv)
        if np.size(ind) > 0:
            xsplopir = np.zeros(7)
            xsplopir[0] = 0.0
            xsplopir[1:7] = 10000.0 / np.array(
                [26500.0, 12200.0, 6000.0, 5470.0, 4670.0, 4110.0]
            )

            ysplopir = np.zeros(7)
            ysplopir[0:3] = np.array([0.0, 0.26469, 0.82925]) * Rv / 3.1

            ysplopir[3:7] = np.array(
                [
                    np.poly1d([2.13572e-04, 1.00270, -4.22809e-01])(Rv),
                    np.poly1d([-7.35778e-05, 1.00216, -5.13540e-02])(Rv),
                    np.poly1d([-3.32598e-05, 1.00184, 7.00127e-01])(Rv),
                    np.poly1d(
                        [1.19456, 1.01707, -5.46959e-03, 7.97809e-04, -4.45636e-05][
                            ::-1
                        ]
                    )(Rv),
                ]
            )

            tck = interpolate.splrep(
                np.hstack([xsplopir, xspluv]), np.hstack([ysplopir, yspluv]), k=3
            )
            k[ind] = interpolate.splev(x[ind], tck)

        # convert from A(lambda)/E(B-V) to A(lambda)/A(V)
        k /= Rv

        # FUV portion from Draine curves
        if draine_extend:
            fuvind = np.where(x >= 5.9)
            tmprvs = np.arange(2.0, 6.1, 0.1)
            diffRv = Rv - tmprvs
            if min(abs(diffRv)) < 1e-8:
                dfname = libdir + "MW_Rv%s_ext.txt" % ("{0:.1f}".format(Rv))
                l_draine, k_draine = np.loadtxt(dfname, usecols=(0, 1), unpack=True)
            else:
                add, = np.where(diffRv < 0.0)
                Rv1 = tmprvs[add[0] - 1]
                Rv2 = tmprvs[add[0]]
                dfname = libdir + "MW_Rv%s_ext.txt" % ("{0:.1f}".format(Rv1))
                l_draine, k_draine1 = np.loadtxt(dfname, usecols=(0, 1), unpack=True)
                dfname = libdir + "MW_Rv%s_ext.txt" % ("{0:.1f}".format(Rv2))
                l_draine, k_draine2 = np.loadtxt(dfname, usecols=(0, 1), unpack=True)
                frac = diffRv[add[0] - 1] / (Rv2 - Rv1)
                k_draine = (1.0 - frac) * k_draine1 + frac * k_draine2

            dind = np.where((1.0 / l_draine) >= 5.9)
            k[fuvind] = interp(
                x[fuvind], 1.0 / l_draine[dind][::-1], k_draine[dind][::-1]
            )

        # setup the output
        if Alambda:
            return k * Av
        else:
            return k * Av * (np.log(10.0) * 0.4)


class Gordon03_SMCBar(ExtinctionLaw):
    """
    Gordon03 SMCBar extinction curve

    Average of 4 SMCBar extinction curves from
    Gordon et al. 2003 (ApJ, 594, 279).

    Note that Rv has no impact on this law: according to Gordon et al (2003),
    the average value of Rv is fixed to 2.74 +/- 0.13
    """

    def __init__(self):
        super().__init__()
        self.name = "Gordon03_SMCBar"
        self.Rv = 2.74
        self.x_range = [0.3, 10.0]

    def function(
        self, lamb, Av=1, Rv=2.74, Alambda=True, draine_extend=False, **kwargs
    ):
        """
        Gordon03_SMCBar extinction law

        Parameters
        ----------
        lamb: float or ndarray(dtype=float)
            wavelength [in Angstroms] at which to evaluate the law.

        Av: float
            desired A(V) (default 1.0)

        Rv: float
            desired R(V) (default 2.74)

        Alambda: bool
            if set returns +2.5*1./log(10.)*tau, tau otherwise

        Returns
        -------
        r: float or ndarray(dtype=float)
            attenuation as a function of wavelength
            depending on Alambda option +2.5*1./log(10.)*tau,  or tau
        """
        # ensure the units are in angstrom
        _lamb = units.Quantity(lamb, units.angstrom).value

        if isinstance(_lamb, float) or isinstance(_lamb, np.float_):
            _lamb = np.asarray([lamb])
        else:
            _lamb = lamb[:]

        # convert to wavenumbers
        x = 1.0e4 / _lamb

        # check that the wavenumbers are within the defined range
        _test_valid_x_range(x, self.x_range, self.name)

        # set Rv explicitly to the fixed value
        Rv = self.Rv

        c1 = -4.959 / Rv
        c2 = 2.264 / Rv
        c3 = 0.389 / Rv
        c4 = 0.461 / Rv
        x0 = 4.6
        gamma = 1.0

        k = np.zeros(np.size(x))

        # UV part
        xcutuv = 10000.0 / 2700.0
        xspluv = 10000.0 / np.array([2700.0, 2600.0])

        ind = np.where(x >= xcutuv)
        if np.size(ind) > 0:
            k[ind] = (
                1.0
                + c1
                + (c2 * x[ind])
                + c3
                * ((x[ind]) ** 2)
                / (((x[ind]) ** 2 - (x0 ** 2)) ** 2 + (gamma ** 2) * ((x[ind]) ** 2))
            )
            yspluv = (
                1.0
                + c1
                + (c2 * xspluv)
                + c3
                * ((xspluv) ** 2)
                / (((xspluv) ** 2 - (x0 ** 2)) ** 2 + (gamma ** 2) * ((xspluv) ** 2))
            )

        # FUV portion
        ind = np.where(x >= 5.9)
        if np.size(ind) > 0:
            if draine_extend:
                dfname = libdir + "SMC_Rv2.74_norm.txt"
                l_draine, k_draine = np.loadtxt(dfname, usecols=(0, 1), unpack=True)
                dind = np.where((1.0 / l_draine) >= 5.9)
                k[ind] = interp(
                    x[ind], 1.0 / l_draine[dind][::-1], k_draine[dind][::-1]
                )
            else:
                k[ind] += c4 * (
                    0.5392 * ((x[ind] - 5.9) ** 2) + 0.05644 * ((x[ind] - 5.9) ** 3)
                )

        # Opt/NIR part
        ind = np.where(x < xcutuv)
        if np.size(ind) > 0:
            xsplopir = np.zeros(9)
            xsplopir[0] = 0.0
            xsplopir[1:10] = 1.0 / np.array(
                [2.198, 1.65, 1.25, 0.81, 0.65, 0.55, 0.44, 0.37]
            )

            # Values directly from Gordon et al. (2003)
            # ysplopir =  np.array([0.0,0.016,0.169,0.131,0.567,0.801,
            #                      1.00,1.374,1.672])
            # K & J values adjusted to provide a smooth,
            #      non-negative cubic spline interpolation
            ysplopir = np.array(
                [0.0, 0.11, 0.169, 0.25, 0.567, 0.801, 1.00, 1.374, 1.672]
            )

            tck = interpolate.splrep(
                np.hstack([xsplopir, xspluv]), np.hstack([ysplopir, yspluv]), k=3
            )
            k[ind] = interpolate.splev(x[ind], tck)

        if Alambda:
            return k * Av
        else:
            return k * Av * (np.log(10.0) * 0.4)


class Gordon16_RvFALaw(ExtinctionLaw):
    """
    Gordon16 RvFA extinction law

    Mixture of Milky Way R(V) dependent extinction law and
    Gordon et al. (2003) SMCBar average extinction curve.

    This extinction curve model encompasses the average behavior of
    measured extinction curves in the Milky Way, LMC, and SMC.

    Implemented as a mixture between Fitzpatrick99 and Gordon03_SMCBar
    classes
    """

    def __init__(self):
        super().__init__()
        self.ALaw = Fitzpatrick99()
        self.BLaw = Gordon03_SMCBar()
        self.name = "Gordon16_RvFALaw"

        self.x_range = [
            np.max([self.ALaw.x_range[0], self.BLaw.x_range[0]]),
            np.min([self.ALaw.x_range[1], self.BLaw.x_range[1]]),
        ]

    def function(self, lamb, Av=1, Rv=3.1, Alambda=True, f_A=0.5, **kwargs):
        """
        Gordon16_RvFALaw

        Parameters
        ----------
        lamb: float or ndarray(dtype=float)
            wavelength [in Angstroms] at which to evaluate the law.

        Av: float
            desired A(V) (default 1.0)

        Alambda: bool
            if set returns +2.5*1./log(10.)*tau, tau otherwise

        f_A: float
            set the mixture ratio between the two laws (default 0.5)

        Rv: float
            R(V) of mixture law (default to 3.1)

        Returns
        -------
        r: float or ndarray(dtype=float)
            attenuation as a function of wavelength
            depending on Alambda option +2.5*1./log(10.)*tau,  or tau
        """
        # ensure the units are in angstrom
        _lamb = units.Quantity(lamb, units.angstrom).value

        # get the R(V) value for the A component
        Rv_A = self.get_Rv_A(Rv, f_A)

        # compute the two components
        k_A = self.ALaw.function(_lamb, Av=Av, Rv=Rv_A, Alambda=Alambda)
        k_B = self.BLaw.function(_lamb, Av=Av, Alambda=Alambda)

        # return the mixture
        return f_A * k_A + (1.0 - f_A) * k_B

    def get_Rv_A(self, Rv, f_A=0.5):
        """
        Calculate the R(V) of the A component given the R(V) of the mixture

        Rv_A is such that:

                1 / Rv = f_A / Rv_A + (1 - f_A) / Rv_B

                Rv_A = 1. / (1. / (Rv * f_A) - (1. - f_A) / (f_A * Rv_B))

                where Rv_B = 2.74 by definition (see Gordon03_SMCBar)

        Parameters
        ----------
        Rv: float
            R(V) of the mixture law

        f_A: float
            Mixture ratio between the two components [default is 0.5]

        Returns
        -------
        Rv_A : float
            R(V) of the A componet
        """

        Rv_B = self.BLaw.Rv
        return 1.0 / (1.0 / (Rv * f_A) - (1.0 - f_A) / (f_A * Rv_B))

    def get_Rv(self, Rv_A, f_A=0.5):
        """
        Calculate the Rv of the mixture law given R(V) of the A component

        Rv_A is such that:

                1 / Rv = f_A / Rv_A + (1 - f_A) / Rv_B

                where Rv_B = 2.74 by definition (see Gordon03_SMCBar)

        Parameters
        ----------
        Rv_A: float
            R(V) of the A component

        f_A: float
            Mixture ratio between the two components [default is 0.5]

        Returns
        -------
        Rv : float
            R(V) of the mixture
        """

        Rv_B = self.BLaw.Rv
        return 1.0 / (f_A / Rv_A + (1 - f_A) / Rv_B)


class Generalized_RvFALaw(Gordon16_RvFALaw):
    """
    Generalized RvFA extinction law

    Mixture of R(V) dependent extinction law (`ALaw`) and
    average extinction curve (`BLaw`).

    This extinction curve model encompasses the average behavior of
    measured extinction curves in the Milky Way, LMC, and SMC.

    Implemented as ALaw=Fitzpatrick99() and BLaw=Gordon03_SMCBar()
    by default.
    """

    def __init__(self, ALaw=Fitzpatrick99(), BLaw=Gordon03_SMCBar()):
        super().__init__()
        self.ALaw = ALaw
        self.BLaw = BLaw
        self.name = "Generalized_RvFALaw:" + ALaw.name + "+" + BLaw.name

        self.x_range = [
            np.max([self.ALaw.x_range[0], self.BLaw.x_range[0]]),
            np.min([self.ALaw.x_range[1], self.BLaw.x_range[1]]),
        ]


class Generalized_DustExt(ExtinctionLaw):
    """
    Generalized extinction curve class to import classes from
    dust_extinction package.

    Accepts class name as string input (`curve`) for all `average` and
    Rv-dependent `parameter_averages` extinction curve classes.
    """

    def __init__(self, curve="F04"):
        super().__init__()
        self.name = "dustextpkg_" + curve
        if curve in dustext_par.__all__:
            self.extcurve_class = getattr(dustext_par, curve)
            self.hasRvParam = True
        elif curve in dustext_avg.__all__:
            self.extcurve_class = getattr(dustext_avg, curve)
            self.hasRvParam = False
            self.Rv = self.extcurve_class.Rv
        else:
            raise ValueError(
                curve
                + " class not found. \n"
                + "Valid dust_extinction package classes: "
                + " ".join(dustext_par.__all__ + dustext_avg.__all__)
            )

        self.x_range = self.extcurve_class.x_range

    def function(self, lamb, Av=1, Rv=3.1, Alambda=True, **kwargs):
        """
        Generalized Extinction Law

        Parameters
        ----------
        lamb: float or ndarray(dtype=float)
            wavelength [in Angstroms] at which to evaluate the law.

        Av: float
            desired A(V) (default 1.0)

        Rv: float
            desired R(V) (default 3.1)
            ignored if self.hasRvParam=False; defaults to self.Rv

        Alambda: bool
            if set returns +2.5*1./log(10.)*tau, tau otherwise

        Returns
        -------
        r: float or ndarray(dtype=float)
            attenuation as a function of wavelength
            depending on Alambda option +2.5*1./log(10.)*tau,  or tau
        """
        # ensure the units are in angstrom
        _lamb = units.Quantity(lamb, units.angstrom).value

        if isinstance(_lamb, float) or isinstance(_lamb, np.float_):
            _lamb = np.asarray([lamb])
        else:
            _lamb = lamb[:]

        if self.hasRvParam:
            extcurve_obj = self.extcurve_class(Rv=Rv)
        else:
            extcurve_obj = self.extcurve_class()

        if Alambda:
            return extcurve_obj(_lamb * units.angstrom) * Av
        else:
            return extcurve_obj(_lamb * units.angstrom) * Av * (np.log(10.0) * 0.4)<|MERGE_RESOLUTION|>--- conflicted
+++ resolved
@@ -10,12 +10,7 @@
 import dust_extinction.averages as dustext_avg
 from dust_extinction.helpers import _test_valid_x_range
 
-<<<<<<< HEAD
-from beast.observationmodel import phot
 from beast.config import __ROOT__
-=======
-from ...config import __ROOT__
->>>>>>> 60e45748
 
 __all__ = [
     "ExtinctionLaw",
