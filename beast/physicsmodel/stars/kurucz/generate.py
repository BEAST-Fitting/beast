--- conflicted
+++ resolved
@@ -1,19 +1,8 @@
 """ This module gives tools to generate Kurucz grid from original downloads """
-<<<<<<< HEAD
-from __future__ import (absolute_import, division, print_function,
-                        unicode_literals)
-
-#from anased import grid
 from beast.physicsmodel import grid
-from beast.physicsmodel.stars.core import stellib, isochrone
+from beast.physicsmodel.stars import stellib, isochrone
 from beast.external.eztables.core.decorators import timeit
 from beast.external.eztables.table import Table
-=======
-from ..core import grid
-from ..core import stellib, isochrone
-from ..decorators import timeit
-from ..external.eztables import Table
->>>>>>> 60e45748
 
 import pyfits
 import numpy as np
