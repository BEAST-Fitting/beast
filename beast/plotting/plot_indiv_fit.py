#!/usr/bin/env python
"""
Plot the individual fit for a single observed star

.. history::
    Written 12 Jan 2016 by Karl D. Gordon
      based on code written by Heddy Arab for the BEAST techniques paper figure
"""
from __future__ import (absolute_import, division, print_function,
                        unicode_literals)

import numpy as np
import matplotlib.pyplot as plt
import matplotlib.gridspec as gridspec
from matplotlib.ticker import MaxNLocator
from matplotlib.patches import Rectangle
import matplotlib

from astropy.table import Table
from astropy.io import fits

from astropy import units as ap_units
from astropy.coordinates import SkyCoord as ap_SkyCoord

from beast.plotting.beastplotlib import initialize_parser


def inverse_symlog(y):
    return np.sign(y) / np.log(10) * np.expm1(np.abs(y) * np.log(10))


def disp_str(stats, k, keyname):
    dvals = [stats[keyname + '_p50'][k],
             stats[keyname + '_p84'][k],
             stats[keyname + '_p16'][k]]
    if keyname == 'M_ini':
        dvals = np.log10(dvals)
    if keyname == 'distance':
        if dvals[0] > 1000:
            dvals = [v  / 1000. for v in dvals]
    disp_str = '$' + \
               "{0:.2f}".format(dvals[0]) + \
               '^{+' + \
               "{0:.2f}".format(dvals[1] - dvals[0]) + \
               '}_{-' + \
               "{0:.2f}".format(dvals[0] - dvals[2]) + \
               '}$'

    return disp_str


def plot_1dpdf(ax, pdf1d_hdu, tagname, xlabel, starnum,
               stats=None, logx=False):

    pdf_data = pdf1d_hdu[tagname].data

    if pdf_data.ndim == 2:
        pdf = pdf_data[starnum, :]
        xvals = pdf_data[-1, :]
        n_objects, n_bins = pdf_data.shape
        n_objects -= 1
    elif pdf_data.ndim == 3:
        pdf = pdf_data[starnum, :, 0]
        xvals = pdf_data[starnum, :, 1]
        n_bins = np.sum(~np.isnan(xvals))

    ax.text(0.95, 0.95, xlabel, transform=ax.transAxes,
            va='top', ha='right')

    if (n_bins == 1) or (n_bins == 0):
        ax.text(0.5, 0.5, 'unused', transform=ax.transAxes, va='center', ha='center')
        return

    if logx:
        xvals = np.log10(xvals)

    if tagname == 'Z':
        gindxs, = np.where(pdf > 0.)
        ax.plot(xvals[gindxs], pdf[gindxs] / max(pdf[gindxs]),
                color='k')
    else:
        ax.plot(xvals, pdf/max(pdf), color='k')

    ax.yaxis.set_major_locator(MaxNLocator(6))
    ax.set_yticklabels([])
    ax.xaxis.set_major_locator(MaxNLocator(4))
    xlim = [xvals.min(), xvals.max()]
    xlim_delta = xlim[1] - xlim[0]
<<<<<<< HEAD
    if ~np.isnan(xlim[0]):
        ax.set_xlim(xlim[0] - 0.05 * xlim_delta, xlim[1] + 0.05 * xlim_delta)
    else:
        bestval = stats[tagname + '_Best'][starnum]
        if tagname == 'distance':
            bestval /= 1000.
        ax.set_xlim(0.95 * bestval, 1.05 * bestval)
=======
    ax.set_xlim(xlim[0] - 0.05 * xlim_delta, xlim[1] + 0.05 * xlim_delta)
    # ax.set_ylim(0.0,1.1*pdf.max())
>>>>>>> 9399f79f
    ax.set_ylim(0.0, 1.1)

    if stats is not None:
        ylim = ax.get_ylim()

        y1 = ylim[0] + 0.5 * (ylim[1] - ylim[0])
        y2 = ylim[0] + 0.7 * (ylim[1] - ylim[0])
        pval = stats[tagname + '_Best'][starnum]
        if tagname == 'distance':
            pval /= 1000.
        if logx:
            pval = np.log10(pval)
        ax.plot(np.full((2), pval), [y1, y2],
                '-', color='c')

        y1 = ylim[0] + 0.2 * (ylim[1] - ylim[0])
        y2 = ylim[0] + 0.4 * (ylim[1] - ylim[0])
        y1m = ylim[0] + 0.25 * (ylim[1] - ylim[0])
        y2m = ylim[0] + 0.35 * (ylim[1] - ylim[0])
        ym = 0.5 * (y1 + y2)
        pvals = [stats[tagname + '_p50'][starnum],
                 stats[tagname + '_p16'][starnum],
                 stats[tagname + '_p84'][starnum]]
        if logx:
            pvals = np.log10(pvals)
        ax.plot(np.full((2), pvals[0]), [y1m, y2m], '-', color='m')
        ax.plot(np.full((2), pvals[1]), [y1, y2], '-', color='m')
        ax.plot(np.full((2), pvals[2]), [y1, y2], '-', color='m')
        ax.plot(pvals[1:3], [ym, ym], '-', color='m')


def plot_beast_ifit(filters, waves, stats, pdf1d_hdu, starnum):

    # setup the plot grid
    gridNrow, gridNcol = 5, 12
    gs = gridspec.GridSpec(gridNrow, gridNcol,
                           height_ratios=[1.] * gridNrow,
                           width_ratios=[1.] * gridNcol)
    ax = []

    # axes for the big SED plot. Leave empty columns right of the plot to
    # put the legend and values.
    sed_height = 2
    free_cols = 3
    index_sedplot = len(ax)
    ax.append(plt.subplot(gs[0:sed_height, 0:-1 - free_cols]))

    # axes for the 1D PDFs
    nprim = 4
    nsec = 3
    nderiv = 3

    indices_1dpdf = []
    rows = [sed_height + i for i in range(3)]
    widths = [3, 4, 4]
    naxes = [nprim, nsec, nderiv]
    for r, w, n in zip(rows, widths, naxes):
        for i in range(n):
            indices_1dpdf.append(len(ax))
            ax.append(plt.subplot(gs[r, i * w:(i + 1) * w]))

    # plot the SED
    # print(np.sort(stats.colnames))

    n_filters = len(filters)

    # get the observations
    waves *= 1e-4
    obs_flux = np.empty((n_filters), dtype=np.float)
    mod_flux = np.empty((n_filters, 3), dtype=np.float)
    mod_flux_nd = np.empty((n_filters, 3), dtype=np.float)
    mod_flux_wbias = np.empty((n_filters, 3), dtype=np.float)
    k = starnum

    c = ap_SkyCoord(ra=stats['RA'][k] * ap_units.degree,
                    dec=stats['DEC'][k] * ap_units.degree,
                    frame='icrs')
    corname = ('PHAT J' +
               c.ra.to_string(unit=ap_units.hourangle, sep="", precision=2,
                              alwayssign=False, pad=True) +
               c.dec.to_string(sep="", precision=2,
                               alwayssign=True, pad=True))

    for i, cfilter in enumerate(filters):
        obs_flux[i] = stats[cfilter][k]
        fluxname = 'log' + cfilter
        mod_flux[i, 0] = np.power(10.0, stats[fluxname + '_wd_p50'][k])
        mod_flux[i, 1] = np.power(10.0, stats[fluxname + '_wd_p16'][k])
        mod_flux[i, 2] = np.power(10.0, stats[fluxname + '_wd_p84'][k])
        mod_flux_nd[i, 0] = np.power(
            10.0, stats[fluxname + '_nd_p50'][k])
        mod_flux_nd[i, 1] = np.power(
            10.0, stats[fluxname + '_nd_p16'][k])
        mod_flux_nd[i, 2] = np.power(
            10.0, stats[fluxname + '_nd_p84'][k])
        if 'sym' + fluxname + '_wd_bias_p50' in stats.colnames:
            mod_flux_wbias[i, 0] = inverse_symlog(stats['sym' + fluxname + '_wd_bias_p50'][k])
            mod_flux_wbias[i, 1] = inverse_symlog(stats['sym' + fluxname + '_wd_bias_p16'][k])
            mod_flux_wbias[i, 2] = inverse_symlog(stats['sym' + fluxname + '_wd_bias_p84'][k])

    sed_ax = ax[index_sedplot]
    sed_ax.plot(waves, obs_flux, 'ko', label='observed')

    if 'symlog' + filters[0] + '_wd_bias_p50' in stats.colnames:
        sed_ax.plot(waves, mod_flux_wbias[:, 0],
                    'b-', label='stellar+dust+bias')
        sed_ax.fill_between(waves, mod_flux_wbias[:, 1], mod_flux_wbias[:, 2],
                            color='b', alpha=0.3)

    sed_ax.plot(waves, mod_flux[:, 0], 'r-', label='stellar+dust')
    sed_ax.fill_between(waves, mod_flux[:, 1], mod_flux[:, 2],
                        color='r', alpha=0.2)

    sed_ax.plot(waves, mod_flux_nd[:, 0], 'y-', label='stellar only')
    sed_ax.fill_between(waves, mod_flux_nd[:, 1], mod_flux_nd[:, 2],
                        color='y', alpha=0.1)

    #sed_ax.legend(loc='upper right', bbox_to_anchor=(1.25, 1.025), fontsize=8)
    sed_ax.legend(loc='lower right', fontsize=9)

    sed_ax.set_ylabel(r'Flux [ergs s$^{-1}$ cm$^{-2}$ $\AA^{-1}$]')
    sed_ax.set_yscale('log')

    sed_ax.set_xscale('log')
    sed_ax.text(0.5, -0.07, r'$\lambda$ [$\AA$]',
                transform=sed_ax.transAxes, va='top')
    sed_ax.set_xlim(0.2, 2.0)
    sed_ax.set_xticks([0.2, 0.3, 0.4, 0.5, 0.8, 1.0, 2.0])
    sed_ax.get_xaxis().set_major_formatter(matplotlib.ticker.ScalarFormatter())

    sed_ax.text(0.05, 0.95, corname, transform=sed_ax.transAxes,
                va='top', ha='left')

    # add the text results
    keys = ['Av', 'M_ini', 'logA', 'distance',
            'Rv', 'f_A', 'Z', 'logT', 'logg', 'logL']
    dispnames = ['A(V)', 'log(M)', 'log(t)', 'd(pc)', 'R(V)', r'f$_\mathcal{A}$', 'Z',
                 r'log(T$_\mathrm{eff})$', 'log(g)', 'log(L)']
    startprim, stopprim = 0, nprim - 1  # 0 1 2 3
    startsec, stopsec = stopprim + 1, stopprim + nsec  # 4 5 6
    startderiv, stopderiv = stopsec + 1, stopsec + nderiv  # 7 8 9
    laby = 0.96
    ty = np.linspace(laby - 0.1, 0.1, num=len(keys))
    ty[startsec:] -= 0.04
    ty[startderiv:] -= 0.04
    tx = [1.14, 1.3, 1.47]
    for i in range(len(keys)):
        sed_ax.text(tx[0], ty[i], dispnames[i],
                    ha='center',
                    transform=sed_ax.transAxes)
        sed_ax.text(tx[1], ty[i], disp_str(stats, starnum, keys[i]),
                    ha='center', color='m',
                    transform=sed_ax.transAxes)
        best_val = stats[keys[i] + '_Best'][k]
        if keys[i] == 'M_ini':
            best_val = np.log10(best_val)
        if keys[i] == 'distance':
            best_val /= 1000.
            dispnames[i] = dispnames[i].replace('pc','kpc')
        sed_ax.text(tx[2], ty[i],
                    '$' + "{0:.2f}".format(best_val) + '$',
                    ha='center', color='c',
                    transform=sed_ax.transAxes)
    sed_ax.text(tx[0], laby, 'Param',
                ha='center',
                transform=sed_ax.transAxes, fontsize=10)
    sed_ax.text(tx[1], laby, '50$\pm$33%',
                ha='center', color='k',
                transform=sed_ax.transAxes, fontsize=10)
    sed_ax.text(tx[2], laby, 'Best', color='k',
                ha='center',
                transform=sed_ax.transAxes, fontsize=10)

    # now draw boxes around the different kinds of parameters
    tax = sed_ax
    left, right = tx[0], tx[-1]

    def draw_box_around_values(start, stop, ls):
        deltaline = ty[start] - ty[start + 1]
        top = ty[start] + deltaline  # Draw the top border ABOVE the text
        bottom = ty[stop]
        rec = Rectangle((left - 0.1, bottom - 0.02), right - left + 0.15, top - bottom + 0.01,
                        fill=False, lw=2, transform=tax.transAxes, ls=ls)
        rec = tax.add_patch(rec)
        rec.set_clip_on(False)

    # primary
    draw_box_around_values(startprim, stopprim, ls='dashed')

    # secondary
    draw_box_around_values(startsec, stopsec, ls='dotted')

    # derived
    draw_box_around_values(startderiv, stopderiv, ls='dashdot')

    # Make these plots:

    # A, M, t, dist,
    # R, fA, Z
    # logT, logg, logL

    # This is done by iterating over the axes created at the start of
    # this function, from left to right, line per line.

    # plot the primary parameter 1D PDFs
    ax_iter = (ax[i] for i in indices_1dpdf)
    first_primary_ax = next(ax_iter)
    plot_1dpdf(first_primary_ax, pdf1d_hdu, 'Av', 'A(V)', starnum,
               stats=stats)
    plot_1dpdf(next(ax_iter), pdf1d_hdu, 'M_ini', 'log(M)', starnum, logx=True,
               stats=stats)
    plot_1dpdf(next(ax_iter), pdf1d_hdu, 'logA', 'log(t)', starnum,
               stats=stats)
    last_primary_ax = next(ax_iter)
    plot_1dpdf(last_primary_ax, pdf1d_hdu, 'distance', 'd(kpc)', starnum,
               stats=stats)

    # plot the secondary parameter 1D PDFs
    first_secondary_ax = next(ax_iter)
    plot_1dpdf(first_secondary_ax, pdf1d_hdu, 'Rv', 'R(V)', starnum,
               stats=stats)
    plot_1dpdf(next(ax_iter), pdf1d_hdu, 'f_A', r'f$_\mathcal{A}$', starnum,
               stats=stats)
    last_secondary_ax = next(ax_iter)
    plot_1dpdf(last_secondary_ax, pdf1d_hdu, 'Z', 'Z', starnum,
               stats=stats)

    # plot the derived parameter 1D PDFs
    first_derived_ax = next(ax_iter)
    plot_1dpdf(first_derived_ax, pdf1d_hdu, 'logT', r'log(T$_\mathrm{eff})$', starnum,
               stats=stats)
    plot_1dpdf(next(ax_iter), pdf1d_hdu, 'logg', 'log(g)', starnum,
               stats=stats)
    last_derived_ax = next(ax_iter)
    plot_1dpdf(last_derived_ax, pdf1d_hdu, 'logL', 'log(L)', starnum,
               stats=stats)

    # A more manual version of tight_layout
    plt.subplots_adjust(top=.95, bottom=.05, left=.125, right=.925,
                        wspace=.5, hspace=.5)

    # PLOT ALL THE BOXES AFTER CALLING TIGHT LAYOUT! Tight layout
    # changes the coordinates of the axes a little, but leaves the boxes
    # untouched. Therefore, we plot the boxes here by extracting the
    # coordinates of the axes after they have been modified by
    # tight_layout.

    def rectangle_around_axes(bottomleft_ax, topright_ax, pad, ls, label=None):
        """
        pad: tuple, (left, right, bottom, top)
        """
        left, bottom = bottomleft_ax.get_position().get_points()[0]
        right, top = topright_ax.get_position().get_points()[1]
        left -= pad[0]
        right += pad[1]
        bottom -= pad[2]
        top += pad[3]
        transf = plt.gcf().transFigure
        rec = Rectangle((left, bottom), right - left, top - bottom,
                        transform=transf, fill=False, lw=2, ls=ls)
        rec = bottomleft_ax.add_patch(rec)
        rec.set_clip_on(False)

        if label:
            middle = (top + bottom) / 2.
            moreleft = left  # pad[0]
            bottomleft_ax.text(moreleft, middle, label, transform=transf,
                               rotation='vertical', fontstyle='oblique',
                               va='center', ha='right')

    rectanglePadding = (0.03, 0.01, 0.03, 0.01)

    # Box around primaries
    tax = first_primary_ax
    rectangle_around_axes(first_primary_ax, last_primary_ax,
                          pad=rectanglePadding, ls='dashed',
                          label='Primary')
    tax.text(0.0, 0.5, 'Probability', transform=tax.transAxes,
             rotation='vertical',
             va='center', ha='right')

    # Box around secondaries
    tax = first_secondary_ax
    rectangle_around_axes(first_secondary_ax, last_secondary_ax,
                          pad=rectanglePadding, ls='dotted',
                          label='Secondary')
    tax.text(0.0, 0.5, 'Probability', transform=tax.transAxes,
             rotation='vertical',
             va='center', ha='right')

    # Box around deriveds
    tax = first_derived_ax
    rectangle_around_axes(first_derived_ax, last_derived_ax,
                          pad=rectanglePadding, ls='dashdot',
                          label='Derived')
    tax.text(0.0, 0.5, 'Probability', transform=tax.transAxes,
             rotation='vertical',
             va='center', ha='right')

if __name__ == '__main__':

    parser = initialize_parser()
    parser.add_argument("filebase", type=str,
                        help='base filename of output results')
    parser.add_argument("--starnum", type=int, default=0,
                        help="star number in observed file")
    args = parser.parse_args()

    starnum = args.starnum

    # base filename
    filebase = args.filebase

    # read in the stats
    stats = Table.read(filebase + '_stats.fits')

    # open 1D PDF file
    pdf1d_hdu = fits.open(filebase + '_pdf1d.fits')

    # filters for PHAT
    # filters = ['HST_WFC3_F225W', 'HST_WFC3_F275W', 'HST_WFC3_F336W',
    #           'HST_ACS_WFC_F475W','HST_ACS_WFC_F550M',
    #           'HST_ACS_WFC_F658N', 'HST_ACS_WFC_F814W',
    #           'HST_WFC3_F110W', 'HST_WFC3_F160W']
    # waves = np.asarray([2250., 2750.0, 3360.0,
    #                    4750., 5500., 6580., 8140.,
    #                    11000., 16000.])
    filters = ['HST_WFC3_F275W', 'HST_WFC3_F336W', 'HST_ACS_WFC_F475W',
               'HST_ACS_WFC_F814W', 'HST_WFC3_F110W', 'HST_WFC3_F160W']
    waves = np.asarray([2722.05531502, 3366.00507206, 4763.04670013,
                        8087.36760191, 11672.35909295, 15432.7387546])

    fig, ax = plt.subplots(figsize=(8, 8))

    # make the plot!
    plot_beast_ifit(filters, waves, stats, pdf1d_hdu, starnum)

    # show or save
    basename = filebase + '_ifit_starnum_' + str(starnum)
    print(basename)
    if args.savefig:
        fig.savefig('{}.{}'.format(basename, args.savefig))
    else:
        plt.show()<|MERGE_RESOLUTION|>--- conflicted
+++ resolved
@@ -86,7 +86,6 @@
     ax.xaxis.set_major_locator(MaxNLocator(4))
     xlim = [xvals.min(), xvals.max()]
     xlim_delta = xlim[1] - xlim[0]
-<<<<<<< HEAD
     if ~np.isnan(xlim[0]):
         ax.set_xlim(xlim[0] - 0.05 * xlim_delta, xlim[1] + 0.05 * xlim_delta)
     else:
@@ -94,10 +93,6 @@
         if tagname == 'distance':
             bestval /= 1000.
         ax.set_xlim(0.95 * bestval, 1.05 * bestval)
-=======
-    ax.set_xlim(xlim[0] - 0.05 * xlim_delta, xlim[1] + 0.05 * xlim_delta)
-    # ax.set_ylim(0.0,1.1*pdf.max())
->>>>>>> 9399f79f
     ax.set_ylim(0.0, 1.1)
 
     if stats is not None:
