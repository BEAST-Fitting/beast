--- conflicted
+++ resolved
@@ -27,11 +27,8 @@
     tqdm
     photutils
     shapely
-<<<<<<< HEAD
     graphviz
-=======
     asdf
->>>>>>> be8bc1dc
 
 [options.entry_points]
 console_scripts =
