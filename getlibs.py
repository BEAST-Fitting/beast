#!/usr/bin/env python
from __future__ import print_function
import sys
import os
if sys.version_info.major < 3:
    import urllib2 as request
else:
    from urllib import request

from tools import progressbar as pb
from config import libs_server, libs, libsdir


class Reporter:
    """ Report Status during the download of files

    Attributes
    ----------
    pbar: ProgressBar
        instance of progress bar configured to indicate the downloading
        progression and status.
    """
    def __init__(self, fname):
        widgets = ['Downloading %s: ' % fname,
                   pb.Percentage(), ' ',
                   pb.Bar(marker='#', left='[', right=']'),
                   ' ', pb.ETA(), ' ', pb.FileTransferSpeed()]
        self.pbar = pb.ProgressBar(widgets=widgets, maxval=100)
        self.pbar.start()

    def __call__(self, bytes_so_far, chunk_size, total_size):
        if self.pbar.maxval != total_size:
            self.pbar.maxval = total_size
        percent = float(bytes_so_far)
        if bytes_so_far >= total_size:
            self.pbar.finish()
        else:
            self.pbar.update(percent)


def chunk_read(response, buf, chunk_size=8192, report_hook=None):
<<<<<<< HEAD
<<<<<<< HEAD
=======
=======
>>>>>>> 9ea76ab3
    """ Read a piece of file from the server into a given buffer

    Parameters
    ----------

    response: HTTP response
        resquest response instance
    buf: IIOStream
        buffer to write the chunk into

    Returns
    -------
    bytes_so_far: int
        number of bytes read
    """
<<<<<<< HEAD
>>>>>>> 5d6570cc16d9505dfafa41c55b870984f76f5555
=======
>>>>>>> 9ea76ab3
    total_size = response.info()
    if hasattr(total_size, 'getheader'):
        total_size = total_size.getheader('Content-Length').strip()
    else:
        total_size = total_size.get('Content-Length').strip()
    total_size = int(total_size)
    bytes_so_far = 0

    while 1:
        chunk = response.read(chunk_size)
        bytes_so_far += len(chunk)

        if not chunk:
            break
        else:
            buf.write(chunk)
        if report_hook:
            report_hook(bytes_so_far, chunk_size, total_size)

    return bytes_so_far


def urlretrieve(url, reporthook, f):
    """ Retrieve data from an url """
    response = request.urlopen(url)
    return chunk_read(response, f, report_hook=reporthook)


def _dl(urltxt, dest, fname=None):
    """ Download a file from an URL """
    if fname is None:
        fname = dest
    with open(dest, 'wb') as f:
        s = urlretrieve(urltxt, Reporter(fname), f)
    fmt = '%6.2f %s'
    units = ['B', 'K', 'M', 'G', 'T', 'P']
    for u in units:
        if s < 1000:
            break
        s /= 1000
    size = fmt % (s, u)
    print('\nDownloaded %s bytes' % size)


def dl_install_all_libs(server, libs):
    """ Download all libraries and necessary files from the main server

    Parameters
    ----------
    server: str
        server address

    libs: sequence(str)
        list of files to download
    """
    libdir = os.path.abspath(libsdir)
    if os.path.exists(libdir):
        if not os.path.isdir(libdir):
            print(libdir, 'exists and is not a directory.')
            return 1
    else:
        os.makedirs(libdir)

    if server[-1] != '/':
        server += '/'
    if libdir[-1] != '/':
        libdir += '/'
    for k in libs:
        url = server + libs[k]
        _dl(url, libdir + libs[k], libs[k])


if __name__ == '__main__':
    print("""
            Installing libraries
          """)
    dl_install_all_libs(libs_server, libs)<|MERGE_RESOLUTION|>--- conflicted
+++ resolved
@@ -39,11 +39,6 @@
 
 
 def chunk_read(response, buf, chunk_size=8192, report_hook=None):
-<<<<<<< HEAD
-<<<<<<< HEAD
-=======
-=======
->>>>>>> 9ea76ab3
     """ Read a piece of file from the server into a given buffer
 
     Parameters
@@ -59,10 +54,6 @@
     bytes_so_far: int
         number of bytes read
     """
-<<<<<<< HEAD
->>>>>>> 5d6570cc16d9505dfafa41c55b870984f76f5555
-=======
->>>>>>> 9ea76ab3
     total_size = response.info()
     if hasattr(total_size, 'getheader'):
         total_size = total_size.getheader('Content-Length').strip()
