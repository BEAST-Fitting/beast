--- conflicted
+++ resolved
@@ -51,35 +51,15 @@
     xvals = pdf[n_objects,:]
     if logx:
         xvals = np.log10(xvals)
-<<<<<<< HEAD
-<<<<<<< HEAD
-    ax.plot(xvals,pdf[starnum,:],color='k')
-    ax.axes.set_yticks([])
-=======
     ax.plot(xvals,pdf[starnum,:]/max(pdf[starnum,:]),color='k')
     ax.yaxis.set_major_locator(MaxNLocator(6))
     ax.set_yticklabels([])
->>>>>>> 5d6570cc16d9505dfafa41c55b870984f76f5555
-=======
-    ax.plot(xvals,pdf[starnum,:]/max(pdf[starnum,:]),color='k')
-    ax.yaxis.set_major_locator(MaxNLocator(6))
-    ax.set_yticklabels([])
->>>>>>> 5d6570cc
     ax.xaxis.set_major_locator(MaxNLocator(4))
     xlim = [xvals.min(), xvals.max()]
     xlim_delta = xlim[1] - xlim[0]
     ax.set_xlim(xlim[0]-0.05*xlim_delta, xlim[1]+0.05*xlim_delta)
-<<<<<<< HEAD
-<<<<<<< HEAD
-    ax.set_ylim(0.0,1.1*pdf[starnum,:].max())
-=======
     #ax.set_ylim(0.0,1.1*pdf[starnum,:].max())
     ax.set_ylim(0.0,1.1)
->>>>>>> 5d6570cc16d9505dfafa41c55b870984f76f5555
-=======
-    #ax.set_ylim(0.0,1.1*pdf[starnum,:].max())
-    ax.set_ylim(0.0,1.1)
->>>>>>> 5d6570cc
 
     ax.text(0.95, 0.95, xlabel, transform=ax.transAxes,
             verticalalignment='top',horizontalalignment='right',
@@ -111,22 +91,9 @@
         ax.plot(np.full((2),pvals[2]),[y1,y2],'-', color='m')
         ax.plot(pvals[1:3],[ym,ym],'-', color='m')
 
-<<<<<<< HEAD
-<<<<<<< HEAD
-def plot_beast_ifit(filters, waves, stats, pdf1d_hdu):
+def plot_beast_ifit(filters, waves, stats, pdf1d_hdu, fontsize):
 
     # setup the plot grid
-    fig, ax = pyplot.subplots(figsize=(12,12))
-=======
-def plot_beast_ifit(filters, waves, stats, pdf1d_hdu, fontsize):
-
-    # setup the plot grid
->>>>>>> 5d6570cc16d9505dfafa41c55b870984f76f5555
-=======
-def plot_beast_ifit(filters, waves, stats, pdf1d_hdu, fontsize):
-
-    # setup the plot grid
->>>>>>> 5d6570cc
     gs = gridspec.GridSpec(4, 4,
                            height_ratios=[1.0,1.0,1.0,1.0],
                            width_ratios=[1.0,1.0,1.0,1.0])
@@ -257,27 +224,11 @@
 
     # plot the primary parameter 1D PDFs
     plot_1dpdf(ax[0], pdf1d_hdu, 'Av', 'A(V)', starnum,
-<<<<<<< HEAD
-<<<<<<< HEAD
-               stats=stats)
-=======
-               stats=stats, fontsize=fontsize)
->>>>>>> 5d6570cc
+               stats=stats, fontsize=fontsize)
     plot_1dpdf(ax[1], pdf1d_hdu, 'M_ini', 'log(M)', starnum, logx=True,
                stats=stats, fontsize=fontsize)
     plot_1dpdf(ax[2], pdf1d_hdu, 'logA', 'log(t)', starnum,
-<<<<<<< HEAD
-               stats=stats)
-=======
-               stats=stats, fontsize=fontsize)
-    plot_1dpdf(ax[1], pdf1d_hdu, 'M_ini', 'log(M)', starnum, logx=True,
-               stats=stats, fontsize=fontsize)
-    plot_1dpdf(ax[2], pdf1d_hdu, 'logA', 'log(t)', starnum,
-               stats=stats, fontsize=fontsize)
->>>>>>> 5d6570cc16d9505dfafa41c55b870984f76f5555
-=======
-               stats=stats, fontsize=fontsize)
->>>>>>> 5d6570cc
+               stats=stats, fontsize=fontsize)
 
     # draw a box around them and label
     tax = ax[0]
@@ -301,27 +252,11 @@
 
     # plot the secondary parameter 1D PDFs
     plot_1dpdf(ax[4], pdf1d_hdu, 'Rv', 'R(V)', starnum,
-<<<<<<< HEAD
-<<<<<<< HEAD
-               stats=stats)
-=======
-               stats=stats, fontsize=fontsize)
->>>>>>> 5d6570cc
+               stats=stats, fontsize=fontsize)
     plot_1dpdf(ax[5], pdf1d_hdu, 'f_A', r'f$_\mathcal{A}$', starnum,
                stats=stats, fontsize=fontsize)
     plot_1dpdf(ax[6], pdf1d_hdu, 'Z', 'Z', starnum,
-<<<<<<< HEAD
-               stats=stats)
-=======
-               stats=stats, fontsize=fontsize)
-    plot_1dpdf(ax[5], pdf1d_hdu, 'f_A', r'f$_\mathcal{A}$', starnum,
-               stats=stats, fontsize=fontsize)
-    plot_1dpdf(ax[6], pdf1d_hdu, 'Z', 'Z', starnum,
-               stats=stats, fontsize=fontsize)
->>>>>>> 5d6570cc16d9505dfafa41c55b870984f76f5555
-=======
-               stats=stats, fontsize=fontsize)
->>>>>>> 5d6570cc
+               stats=stats, fontsize=fontsize)
 
     # draw a box around them
     tax = ax[4]
@@ -345,21 +280,9 @@
 
     # plot the derived parameter 1D PDFs
     plot_1dpdf(ax[3], pdf1d_hdu, 'logT', r'log(T$_\mathrm{eff})$', starnum,
-<<<<<<< HEAD
-<<<<<<< HEAD
-               stats=stats)
+               stats=stats, fontsize=fontsize)
     plot_1dpdf(ax[7], pdf1d_hdu, 'logg', 'log(g)', starnum,
-               stats=stats)
-=======
-               stats=stats, fontsize=fontsize)
-    plot_1dpdf(ax[7], pdf1d_hdu, 'logg', 'log(g)', starnum,
-               stats=stats, fontsize=fontsize)
->>>>>>> 5d6570cc16d9505dfafa41c55b870984f76f5555
-=======
-               stats=stats, fontsize=fontsize)
-    plot_1dpdf(ax[7], pdf1d_hdu, 'logg', 'log(g)', starnum,
-               stats=stats, fontsize=fontsize)
->>>>>>> 5d6570cc
+               stats=stats, fontsize=fontsize)
 
     # draw a box around them
     tax = ax[7]
@@ -412,14 +335,7 @@
 
     # read in the stats
     stats = Table.read(filebase + '_stats.fits')
-<<<<<<< HEAD
-<<<<<<< HEAD
-=======
     indxs, = np.where(stats['Av_p50'] > 2.0)
->>>>>>> 5d6570cc16d9505dfafa41c55b870984f76f5555
-=======
-    indxs, = np.where(stats['Av_p50'] > 2.0)
->>>>>>> 5d6570cc
 
     # open 1D PDF file
     pdf1d_hdu = fits.open(filebase+'_pdf1d.fits')
@@ -432,21 +348,7 @@
     waves = np.asarray([2722.05531502, 3366.00507206,4763.04670013,
                         8087.36760191,11672.35909295,15432.7387546])
 
-<<<<<<< HEAD
-<<<<<<< HEAD
-=======
-    
-    fig, ax = pyplot.subplots(figsize=(12,12))
-
->>>>>>> 5d6570cc
-    # make the plot!
-    plot_beast_ifit(filters, waves, stats, pdf1d_hdu, fontsize)
-
-    # show or save
-    basename = filebase + '_ifit_starnum_' + str(starnum)
-<<<<<<< HEAD
-=======
-    
+
     fig, ax = pyplot.subplots(figsize=(12,12))
 
     # make the plot!
@@ -455,10 +357,6 @@
     # show or save
     basename = filebase + '_ifit_starnum_' + str(starnum)
     print(basename)
->>>>>>> 5d6570cc16d9505dfafa41c55b870984f76f5555
-=======
-    print(basename)
->>>>>>> 5d6570cc
     if args.png:
         fig.savefig(basename+'.png')
     elif args.eps:
